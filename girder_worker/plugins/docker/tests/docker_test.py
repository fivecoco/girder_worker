--- conflicted
+++ resolved
@@ -111,13 +111,7 @@
             }, {
                 'id': 'bar',
                 'name': 'Bar',
-<<<<<<< HEAD
                 'arg': '--bar'
-=======
-                'format': 'boolean',
-                'type': 'boolean',
-                'arg': '--bar',
->>>>>>> fe1ec956
             }],
             'outputs': [{
                 'id': '_stderr'
