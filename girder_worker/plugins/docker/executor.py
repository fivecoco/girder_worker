--- conflicted
+++ resolved
@@ -173,12 +173,7 @@
             ep_args = [task['entrypoint']]
     else:
         ep_args = []
-    if kwargs.get('_rm_container'):
-        rm_args = ['--rm']
-    else:
-        rm_args = []
-
-<<<<<<< HEAD
+
     # TODO we could allow configuration of non default socket
     client = docker.from_env()
     config = {
@@ -195,6 +190,9 @@
     if ep_args:
         config['entrypoint'] = ep_args
 
+    if kwargs.get('_rm_container'):
+        config['auto_remove'] = True
+
     logger.info('Running container: image: %s args: %s config: %s' % (image, args, config))
     container = client.containers.run(image, args, **config)
 
@@ -234,19 +232,6 @@
             stdout.close()
         if stderr:
             stderr.close()
-=======
-    command = [
-        'docker', 'run',
-        '-v', '%s:%s' % (tempdir, DATA_VOLUME)
-    ] + task.get('docker_run_args', []) + rm_args + ep_args + [image] + args
-
-    logger.info('Running container: %s', repr(command))
-
-    p = utils.run_process(command, output_pipes=opipes, input_pipes=ipipes)
-
-    if p.returncode != 0:
-        raise Exception('Error: docker run returned code %d.' % p.returncode)
->>>>>>> d4e43cb7
 
     for name, spec in task_outputs.iteritems():
         if spec.get('target') == 'filepath' and not spec.get('stream'):
