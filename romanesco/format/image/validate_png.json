--- conflicted
+++ resolved
@@ -1,11 +1,7 @@
 {
     "inputs": [{"name": "input", "type": "image", "format": "png"}],
     "outputs": [{"name": "output", "type": "boolean", "format": "boolean"}],
-<<<<<<< HEAD
     "script": "output = isinstance(input, (str,unicode))",
-=======
     "extensions": ["png"],
-    "script": "output = isinstance(input, str)",
->>>>>>> c948513a
     "mode": "python"
 }