{
    "name": "Romanesco",
    "description": "Analytics execution engine.",
<<<<<<< HEAD
    "version": "0.1.0"
=======
    "dependencies": ["jobs"]
>>>>>>> 163a615f
}<|MERGE_RESOLUTION|>--- conflicted
+++ resolved
@@ -1,9 +1,6 @@
 {
     "name": "Romanesco",
     "description": "Analytics execution engine.",
-<<<<<<< HEAD
-    "version": "0.1.0"
-=======
+    "version": "0.1.0",
     "dependencies": ["jobs"]
->>>>>>> 163a615f
 }