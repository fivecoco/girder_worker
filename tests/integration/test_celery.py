from girder_worker.utils import JobStatus
import pytest


<<<<<<< HEAD
@pytest.mark.sanitycheck
def test_session(session, api_url):
    r = session.get(api_url('user/me'))
=======
@pytest.mark.priority(10)
def test_session(session):
    r = session.get('user/me')
>>>>>>> b1a97ce7
    assert r.status_code == 200
    assert r.json()['login'] == 'admin'
    assert r.json()['admin'] is True
    assert r.json()['status'] == 'enabled'


@pytest.mark.parametrize('endpoint', [
    'integration_tests/celery/test_task_delay',
    'integration_tests/celery/test_task_apply_async',
    'integration_tests/celery/test_task_signature_delay',
    'integration_tests/celery/test_task_signature_apply_async'],
    ids=['delay',
         'apply_async',
         'signature_delay',
         'signature_apply_async'])
def test_celery_task_success(session, wait_for_success, endpoint):
    r = session.post(endpoint)
    assert r.status_code == 200

    with wait_for_success(r.json()['_id']) as job:
        assert [ts['status'] for ts in job['timestamps']] == \
            [JobStatus.RUNNING, JobStatus.SUCCESS]

        assert 'celeryTaskId' in job
        assert session.get_result(job['celeryTaskId']) == '6765'


@pytest.mark.parametrize('endpoint', [
    'integration_tests/celery/test_task_delay_fails',
    'integration_tests/celery/test_task_apply_async_fails',
    'integration_tests/celery/test_task_signature_delay_fails',
    'integration_tests/celery/test_task_signature_apply_async_fails'],
    ids=['delay',
         'apply_async',
         'signature_delay',
         'signature_apply_async'])
def test_celery_task_fails(session, wait_for_error, endpoint):
    r = session.post(endpoint)
    assert r.status_code == 200

    with wait_for_error(r.json()['_id']) as job:
        assert [ts['status'] for ts in job['timestamps']] == \
            [JobStatus.RUNNING, JobStatus.ERROR]

        assert job['log'][0].startswith('Exception: Intentionally failed after 0.5 seconds')<|MERGE_RESOLUTION|>--- conflicted
+++ resolved
@@ -2,15 +2,9 @@
 import pytest
 
 
-<<<<<<< HEAD
 @pytest.mark.sanitycheck
-def test_session(session, api_url):
-    r = session.get(api_url('user/me'))
-=======
-@pytest.mark.priority(10)
 def test_session(session):
     r = session.get('user/me')
->>>>>>> b1a97ce7
     assert r.status_code == 200
     assert r.json()['login'] == 'admin'
     assert r.json()['admin'] is True
